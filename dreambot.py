"""
MIT License

Copyright (c) 2019-2022 Jake Sichley

Permission is hereby granted, free of charge, to any person obtaining a copy
of this software and associated documentation files (the "Software"), to deal
in the Software without restriction, including without limitation the rights
to use, copy, modify, merge, publish, distribute, sublicense, and/or sell
copies of the Software, and to permit persons to whom the Software is
furnished to do so, subject to the following conditions:

The above copyright notice and this permission notice shall be included in all
copies or substantial portions of the Software.

THE SOFTWARE IS PROVIDED "AS IS", WITHOUT WARRANTY OF ANY KIND, EXPRESS OR
IMPLIED, INCLUDING BUT NOT LIMITED TO THE WARRANTIES OF MERCHANTABILITY,
FITNESS FOR A PARTICULAR PURPOSE AND NONINFRINGEMENT. IN NO EVENT SHALL THE
AUTHORS OR COPYRIGHT HOLDERS BE LIABLE FOR ANY CLAIM, DAMAGES OR OTHER
LIABILITY, WHETHER IN AN ACTION OF CONTRACT, TORT OR OTHERWISE, ARISING FROM,
OUT OF OR IN CONNECTION WITH THE SOFTWARE OR THE USE OR OTHER DEALINGS IN THE
SOFTWARE.
"""

from os import getcwd, listdir, path
from discord.ext.commands import ExtensionError, Bot, when_mentioned
from datetime import datetime, timezone
from typing import Optional, List, Any, Dict, Type
from utils.database.helpers import retrieve_query, execute_query
from aiosqlite import Error as aiosqliteError
from utils.context import Context
from utils.utils import generate_activity
from discord.ext import tasks
from copy import deepcopy
from utils.logging_formatter import bot_logger
<<<<<<< HEAD
from uuid import uuid4
from json import dumps
=======
from sys import stderr
from traceback import print_exception
>>>>>>> f14b3d69
import discord


class DreamBot(Bot):
    """
    A commands.Bot subclass that contains the main bot implementation.

    Attributes:
        prefixes (dict): A quick reference for accessing a guild's specified prefix.
        uptime (datetime.datetime): The time the bot was initialized.
        connection (aiosqlite.Connection): The bot's current database connection.
        session (aiohttp.ClientSession): The bot's current client session.
        default_prefix (str): The default prefix to use if a guild has not specified one.
        environment (str): Environment string. Disable features (such as firebase logging) when not 'PROD'.
        wavelink (wavelink.Client): The bot's wavelink client. This initialization prevents attr errors in 'Music'.
        disabled_cogs (List[str]): A list of cogs the bot should not load on initialization.
        _status_type (Optional[int]): The discord.ActivityType to set the bot's status to.
        _status_text (Optional[str]): The text of the bot's status.
    """

    def __init__(self, prefix: str, owner: int, environment: str, options: Optional[Dict[str, Optional[Any]]]) -> None:
        """
        The constructor for the DreamBot class.

        Parameters:
            prefix (str): The bot's default prefix.
            owner (int): The ID of the bot's owner. Required for most 'Admin' commands.
            environment (str): Environment string. Disable features (such as firebase logging) when not 'PROD'.
            options (Optional[Dict[str, Optional[Any]]]): Additional setup features for the bot.
                _status_type (int): The discord.ActivityType to set the bot's status to.
                _status_text (str): The text of the bot's status.
                git (Dict[str, str]): Username, repository name, and personal access token.


        Returns:
            None.
        """

        intents = discord.Intents(message_content=True, guilds=True, members=True, bans=True, emojis=True,
                                  voice_states=True, messages=True, reactions=True)

        super().__init__(
            command_prefix=get_prefix, case_insensitive=True, owner_id=owner, max_messages=None, intents=intents
        )

        self.connection = None
        self.session = None
        self.wavelink = None
        self.prefixes = {}
        self.uptime = datetime.now()
        self.default_prefix = prefix
        self.environment = environment

        # optionals
        # noinspection PyTypeChecker
        self._status_type = options.pop('status_type', discord.ActivityType(0))
        self._status_text = options.pop('status_text', None)
        self.disabled_cogs = options.pop('disabled_cogs', [])

        # git optionals
        self.git = options.pop('git', None)

        # tasks
        self.refresh_presence.start()

    async def setup_hook(self) -> None:
        """
        A coroutine to be called to set up the bot.

        Parameters:
            None.

        Returns:
            None.
        """

        await self.retrieve_prefixes()

        # load our cogs
        for cog in listdir(path.join(getcwd(), 'cogs')):
            # only load python files that we haven't explicitly disabled
            if cog.endswith('.py') and cog[:-3] not in self.disabled_cogs:
                try:
                    await self.load_extension(f'cogs.{cog[:-3]}')
                except ExtensionError as error:
                    bot_logger.error(f'Failed Setup for Cog: {cog[:-3].capitalize()}. {error}')
                    print_exception(type(error), error, error.__traceback__, file=stderr)

    @tasks.loop(minutes=30)
    async def refresh_presence(self) -> None:
        """
        A task to refresh the bot's presence if the existing presence is dropped.

        Parameters:
            None.

        Returns:
            None.
        """

        # presence is a member-only attribute, need any guild to get a member instance of Bot
        try:
            bot_member: discord.Member = self.guilds[0].me
        except (IndexError, AttributeError) as e:
            bot_logger.error(f"Couldn't get a member instance of bot. Exception type: {type(e)}.")
            return

        if bot_member.activity:
            return

        activity = await generate_activity(self._status_text, self._status_type)
        await self.change_presence(status=discord.Status.online, activity=activity)

        logging_level = bot_logger.info if self.refresh_presence.current_loop == 0 else bot_logger.error
        logging_level(f'Bot presence was empty. Refreshed presence.')

    @refresh_presence.before_loop
    async def before_refresh_presence_loop(self) -> None:
        """
        A pre-task method to ensure the bot is ready before executing.

        Returns:
            None.
        """

        await self.wait_until_ready()

    async def retrieve_prefixes(self) -> None:
        """
        A method that creates a quick-reference dict for guilds and their respective prefixes.

        Parameters:
            None.

        Returns:
            None.
        """

        current_prefixes = deepcopy(self.prefixes)

        try:
            self.prefixes.clear()
            result = await retrieve_query(self.connection, 'SELECT * FROM PREFIXES')

            for guild, prefix in result:
                if int(guild) in self.prefixes:
                    self.prefixes[int(guild)].append(prefix)
                else:
                    self.prefixes[int(guild)] = [prefix]

        except aiosqliteError as e:
            bot_logger.error(f'Failed prefix retrieval. {e}')
            self.prefixes = current_prefixes
        else:
            bot_logger.info('Completed prefix retrieval')

    async def get_context(self, message: discord.Message, *, cls: Type[Context] = Context) -> Context:
        """
        Creates a Context instance for the current command invocation.

        Parameters:
            message (discord.Message): The message to generate a context instance for.
            cls (classmethod): The classmethod to generate the context instance with.

        Returns:
            (Context): The custom context instance.
        """

        return await super().get_context(message, cls=cls)

    async def log_base_event(self, event: str, data: Optional[Dict] = None) -> None:
        """
        Logs an event to the "BASE_EVENTS" table.

        Parameters:
            event (str): The name of the event.
            data (Optional[Dict]): Any data associated with the event.

        Returns:
            None.
        """

        event_id = str(uuid4())
        event_timestamp = int(datetime.now(tz=timezone.utc).timestamp())
        event_data = dumps(data) if data else None

        try:
            await execute_query(
                self.connection,
                'INSERT INTO BASE_EVENTS (ID, DATE, EVENT, DATA) VALUES (?, ?, ?, ?)',
                (event_id, event_timestamp, event, event_data)
            )
        except aiosqliteError:
            pass


async def get_prefix(bot: DreamBot, message: discord.Message) -> List[str]:
    """
    A method that retrieves the prefix the bot should look for in a specified message.

    Parameters:
        bot (DreamBot): The Discord bot class.
        message (discord.Message): The message to retrieve the prefix for.

    Returns:
        (List[str]): An iterable of valid prefix(es), including when the bot is mentioned.
    """

    guild_id = message.guild.id if message.guild else None
    mentions = when_mentioned(bot, message)
    additional_prefixes = list(bot.prefixes.get(guild_id, bot.default_prefix))

    return mentions + additional_prefixes<|MERGE_RESOLUTION|>--- conflicted
+++ resolved
@@ -33,13 +33,10 @@
 from discord.ext import tasks
 from copy import deepcopy
 from utils.logging_formatter import bot_logger
-<<<<<<< HEAD
 from uuid import uuid4
 from json import dumps
-=======
 from sys import stderr
 from traceback import print_exception
->>>>>>> f14b3d69
 import discord
 
 
@@ -232,8 +229,8 @@
                 'INSERT INTO BASE_EVENTS (ID, DATE, EVENT, DATA) VALUES (?, ?, ?, ?)',
                 (event_id, event_timestamp, event, event_data)
             )
-        except aiosqliteError:
-            pass
+        except aiosqliteError as e:
+            bot_logger.error(f'Failed to Record Base Event. Error: {e}. Params: {event}, {data}')
 
 
 async def get_prefix(bot: DreamBot, message: discord.Message) -> List[str]:
