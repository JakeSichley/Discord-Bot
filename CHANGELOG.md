--- conflicted
+++ resolved
@@ -14,17 +14,16 @@
 ### Internal
 ### Issues
 
-## 2.12.2
-<<<<<<< HEAD
+## 2.12.3
 ### Internal
 * Bump Pillow to `10.1.0` (CVE-2023-44271)
-=======
+
+## 2.12.2
 ### Features
 * Add `all` option to `Moderation::Purge`
 * Add hardcoded `Howrse::Horsemen` commands until embed support is added to `Tags`
 ### Internal
 * Add custom `guild_only` check with guild_id allowances
->>>>>>> 9b2020fc
 
 ## 2.12.1
 ### Features
