"""
MIT License

Copyright (c) 2019-2022 Jake Sichley

Permission is hereby granted, free of charge, to any person obtaining a copy
of this software and associated documentation files (the "Software"), to deal
in the Software without restriction, including without limitation the rights
to use, copy, modify, merge, publish, distribute, sublicense, and/or sell
copies of the Software, and to permit persons to whom the Software is
furnished to do so, subject to the following conditions:

The above copyright notice and this permission notice shall be included in all
copies or substantial portions of the Software.

THE SOFTWARE IS PROVIDED "AS IS", WITHOUT WARRANTY OF ANY KIND, EXPRESS OR
IMPLIED, INCLUDING BUT NOT LIMITED TO THE WARRANTIES OF MERCHANTABILITY,
FITNESS FOR A PARTICULAR PURPOSE AND NONINFRINGEMENT. IN NO EVENT SHALL THE
AUTHORS OR COPYRIGHT HOLDERS BE LIABLE FOR ANY CLAIM, DAMAGES OR OTHER
LIABILITY, WHETHER IN AN ACTION OF CONTRACT, TORT OR OTHERWISE, ARISING FROM,
OUT OF OR IN CONNECTION WITH THE SOFTWARE OR THE USE OR OTHER DEALINGS IN THE
SOFTWARE.
"""

from discord.ext import commands
from typing import Any, Union, Optional, List
from uuid import uuid4
from asyncio import TimeoutError
import discord
import logging
import io


class Context(commands.Context):
    """
    A Custom commands.Context class.

    Attributes:
        id (UUID): The UUID of the context instance. Used for logging purposes.
    """

    def __init__(self, **kwargs: Any):
        """
        The constructor for the Context class.

        Parameters:
            kwargs (**kwargs): Any keyword arguments that should be passed to the parent class.

        Returns:
            None.
        """

        super().__init__(**kwargs)
        self.id = uuid4()

    async def react(self, emoji: Union[discord.Emoji, discord.Reaction, discord.PartialEmoji, str],
                    *, raise_exceptions: bool = False) -> None:
        """
        Attempts to add the specified emoji to the message.

        Parameters:
            emoji (Union[discord.Emoji, discord.Reaction, discord.PartialEmoji, str]): The emoji to add.
            raise_exceptions (bool): Whether exceptions should be raised. Defaults to False.

        Returns:
            None.
        """

        try:
            await self.message.add_reaction(emoji)
        except discord.HTTPException as e:
            logging.warning(f'Context React Error. {e.status}. {e.text}')
            if raise_exceptions:
                raise

    async def tick(self, status: Optional[bool] = True, *, raise_exceptions: bool = False) -> None:
        """
        Attempts to a status reaction to the message.

        Parameters:
            status (bool): The type of reaction to add.
                True: ✅
                False: ❌
                None: ✖
            raise_exceptions (bool): Whether exceptions should be raised. Defaults to False.

        Returns:
            None.
        """

        reactions = {
            True: '✅',
            False: '❌',
            None: '✖'
        }

        await self.react(reactions[status], raise_exceptions=raise_exceptions)

    async def confirmation_prompt(
            self, message: str, *, timeout: float = 30.0, ephemeral: bool = True
    ) -> Optional[bool]:
        """
        Prompts the user to confirm an action.

        Parameters:
            message (str): The actual prompt to send to user.
            timeout (float): How long the user has to respond. Default: 30.0s.
            ephemeral (bool): Whether the confirmation message should be deleted afterwards. Default: True.

        Returns:
            (Optional[bool]): The user's response to the prompt. None if timeout occurs or any general exception.
        """

        confirmation_emojis = ['✅', '❌']

        prompt = await self.send(message)

        for emoji in confirmation_emojis:
            await prompt.add_reaction(emoji)

        def reaction_check(pl: discord.RawReactionActionEvent):
            """
            Our check criteria for determining the result of the prompt.

            Return a payload if:
                (1) The reaction was to the prompt message,
                and (2) The reaction was added (not removed),
                and (3) The user adding the reaction is our original author,
                and (4) The added reaction is one of our prompt reactions

            Parameters:
                pl (discord.RawReactionActionEvent): The payload data to check requirements against.

            Returns:
                (bool): Whether the payload meets our check criteria.
            """

            return pl.message_id == prompt.id and \
                pl.member == self.author and \
                pl.event_type == 'REACTION_ADD' and \
                str(pl.emoji) in confirmation_emojis

        result = None

        try:
            payload = await self.bot.wait_for('raw_reaction_add', timeout=timeout, check=reaction_check)
        except TimeoutError:
            result = None
        else:
            result = True if str(payload.emoji) == '✅' else False
        finally:
            if ephemeral:
                await prompt.delete()
            return result

    async def send(
            self, content: str = None, *, tts: bool = False, embed: discord.Embed = None, file: discord.File = None,
            files: List[discord.File] = None, delete_after: float = None, nonce: int = None,
            allowed_mentions: discord.AllowedMentions = None,
            reference: Union[discord.Message, discord.MessageReference] = None, mention_author: bool = None,
            safe_send: bool = False
    ) -> discord.Message:
        """
        Sends a message to the destination with the content given.

        Parameters:
            content (str): The content of the message to send.
            tts (bool): Indicates if the message should be sent using text-to-speech.
            embed (discord.Embed): The rich embed for the content.
            file (discord.File): The file to upload.
            files (List[discord.File]): A list of files to upload. Must be a maximum of 10.
            nonce (int): The nonce to use for sending this message. If the message was successfully sent, then the
                message will have a nonce with this value.
            delete_after (float): If provided, the number of seconds to wait in the background before deleting the
                message we just sent. If the deletion fails, then it is silently ignored.
            allowed_mentions (discord.AllowedMentions): Controls the mentions being processed in this message. If this
                is passed, then the object is merged with discord.Client.allowed_mentions. The merging behaviour only
                overrides attributes that have been explicitly passed to the object, otherwise it uses the attributes
                set in discord.Client.allowed_mentions. If no object is passed at all then the defaults given by
                discord.Client.allowed_mentions are used instead.
            reference (Union[discord.Message, discord.MessageReference]): A reference to the discord.Message to which
                you are replying, this can be created using discord.Message.to_reference or passed directly as a
                discord.Message. You can control whether this mentions the author of the referenced message using the
                discord.AllowedMentions.replied_user attribute of allowed_mentions or by setting mention_author.
            mention_author (Optional[bool]): If set, overrides the discord.AllowedMentions.replied_user attribute of
                allowed_mentions.
            safe_send (Optional[bool]): If the content length exceeds 2000 characters, whether to send the content as a
                file instead. Defaults to false.

        Returns:
            (discord.Message): The message that was sent.
        """

<<<<<<< HEAD
        if len(content) > 2000 and safe_send:
=======
        if escape_mentions:
            content = discord.utils.escape_mentions(content)

        if safe_send and content and len(content) > 2000:
>>>>>>> 0b7447d0
            fp = io.BytesIO(content.encode())
            return await self.channel.send(
                file=discord.File(fp, filename='content.txt'),
                tts=tts, embed=embed, delete_after=delete_after, nonce=nonce, allowed_mentions=allowed_mentions,
                reference=reference, mention_author=mention_author
            )
        else:
            return await self.channel.send(
                content, file=file, files=files, tts=tts, embed=embed, delete_after=delete_after, nonce=nonce,
                allowed_mentions=allowed_mentions, reference=reference, mention_author=mention_author
            )<|MERGE_RESOLUTION|>--- conflicted
+++ resolved
@@ -191,14 +191,7 @@
             (discord.Message): The message that was sent.
         """
 
-<<<<<<< HEAD
-        if len(content) > 2000 and safe_send:
-=======
-        if escape_mentions:
-            content = discord.utils.escape_mentions(content)
-
         if safe_send and content and len(content) > 2000:
->>>>>>> 0b7447d0
             fp = io.BytesIO(content.encode())
             return await self.channel.send(
                 file=discord.File(fp, filename='content.txt'),
